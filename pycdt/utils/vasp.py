--- conflicted
+++ resolved
@@ -46,7 +46,6 @@
         funcdir = PotcarSingle.functional_dir[functional]
 
         if not os.path.isdir(os.path.join(
-<<<<<<< HEAD
                 # SETTINGS.get("PMG_VASP_PSP_DIR"), funcdir)):
                 SETTINGS.get("VASP_PSP_DIR"), funcdir)):
             functional_dir = {"LDA_US": "pot",
@@ -54,20 +53,11 @@
                               "LDA": "potpaw", 
                               "PW91": "potpaw_GGA", 
                               "LDA_52": "potpaw_LDA.52",
+                              "LDA_54": "potpaw_LDA.54",
                               "PBE": "potpaw_PBE", 
-                              "PBE_52": "potpaw_PBE.52"}
-=======
-                SETTINGS.get("PMG_VASP_PSP_DIR"), funcdir)):
-            functional_dir = {"PBE": "POT_GGA_PAW_PBE",
-                              "PBE_52": "POT_GGA_PAW_PBE_52",
-                              "PBE_54": "POT_GGA_PAW_PBE_54",
-                              "LDA": "POT_LDA_PAW",
-                              "LDA_52": "POT_LDA_PAW_52",
-                              "LDA_54": "POT_LDA_PAW_54",
-                              "PW91": "POT_GGA_PAW_PW91",
-                              "LDA_US": "POT_LDA_US",
-                              "PW91_US": "POT_GGA_US_PW91"}
->>>>>>> 398a976a
+                              "PBE_52": "potpaw_PBE.52",
+                              "PBE_54": "potpaw_PBE.54",
+                              }
             funcdir = functional_dir[functional]
 
         # d = SETTINGS.get("PMG_VASP_PSP_DIR")
