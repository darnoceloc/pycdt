#!/usr/bin/env python


__author__ = "Geoffroy Hautier, Bharat Medasani"
__copyright__ = "Copyright 2014, The Materials Project"
__version__ = "1.0"
__maintainer__ = "Geoffroy Hautier, Bharat Medasani"
__email__ = "geoffroy@uclouvain.be, mbkumar@gmail.com"
__status__ = "Development"
__date__ = "November 4, 2012"

from math import sqrt, floor, pi, exp

from pymatgen.core.periodic_table import Element
from pymatgen.core.structure import PeriodicSite
from pymatgen.io.vaspio.vasp_output import Locpot
from pymatgen.entries.computed_entries import ComputedEntry, \
        ComputedStructureEntry
from pymatgen.symmetry.analyzer import SpacegroupAnalyzer
from pycdcd.corrections.freysoldt_correction import FreysoldtCorrection

#some constants
kb = 8.6173324e-5
hbar = 6.58211928e-16
conv = sqrt((9.1*1e-31)**3)*sqrt((1.6*1e-19)**3)/((1.05*1e-34)**3)

class ParsedDefect(object):
    """
    Holds all the info concerning a defect computation: 
    composition+structure, energy, correction on energy and name
    """
    def __init__(self, entry_defect, site_in_bulk, charge=0.0,
                 charge_correction=0.0, name=None):
        """
        Args:
            entry_defect: an Entry object corresponding to the defect
            charge: the charge of the defect
            charge_correction: some correction to the energy due to charge
            name: the name of the defect
        """

        self._entry = entry_defect
        self._site = site_in_bulk
        self._charge = charge
        self.charge_correction = charge_correction # Can be added after initialization
        self._name = name
        self._full_name = self._name + "_" + str(charge)

    def as_dict(self):
        return {'entry': self._entry.as_dict(),
                'site': self._site.as_dict(),
                'charge': self._charge,
                'charge_correction': self.charge_correction,
                'name': self._name,
                'full_name': self._full_name,
                '@module': self.__class__.__module__,
                '@class': self.__class__.__name__}

    @classmethod
    def from_dict(cls, d):
        return ParsedDefect(
                ComputedEntry.from_dict(d['entry']), 
                PeriodicSite.from_dict(d['site']),
                charge=d.get('charge',0.0),
                charge_correction=d.get('charge_correction',0.0),
                name=d.get('name',None))


def get_correction(defect, bulk_entry, epsilon, type='freysoldt'):
    """
    Function to compute the correction for each defect.
    Args:
        defect: ParsedDefect object
        bulk_entry: ComputedEntry corresponding to bulk
        epsilon: Dielectric constant
        type: String indicating the type of correction. Only Freysoldt
            method is implemented.
    """
    if type == 'freysoldt':
        locpot_path_blk = bulk_entry.data['locpot_path']
        locpot_blk = Locpot.from_file(locpot_path_blk)
        locpot_path_def = defect._entry.data['locpot_path']
        locpot_defect = Locpot.from_file(locpot_path_def)
        charge = defect._charge
        frac_coords = defect._site.frac_coords
        encut = defect._entry.data['encut']
        corr = FreysoldtCorrection(locpot_blk, locpot_defect, 
<<<<<<< HEAD
                charge, epsilon, frac_coords, encut).run_correction()
=======
                                   charge, epsilon, frac_coords, encut)
>>>>>>> 9ee075aa

        return corr 


class DefectsAnalyzer(object):
    """
    a class aimed at performing standard analysis of defects
    """
    def __init__(self, entry_bulk, e_vbm, mu_elts, band_gap):
        """
        Args:
            entry_bulk:
                the bulk data as an Entry
            e_vbm:
                the energy of the vbm (in eV)
            mu_elts:
                a dictionnary of {Element:value} giving the chemical
                potential of each element
            band_gap:
                the band gap (in eV)
        """
        self._entry_bulk = entry_bulk
        self._e_vbm = e_vbm
        self._mu_elts = mu_elts
        self._band_gap = band_gap
        self._defects = []
        self._formation_energies = []

    def as_dict(self):
        d = {'entry_bulk': self._entry_bulk.as_dict(),
             'e_vbm': self._e_vbm,
             'mu_elts': self._mu_elts,
             'band_gap': self._band_gap,
             'defects': [d.as_dict() for d in self._defects],
             'formation_energies': self._formation_energies,
             "@module": self.__class__.__module__,
             "@class": self.__class__.__name__}
        return d

    @classmethod
    def from_dict(cls, d):
        entry_bulk = ComputedStructureEntry.from_dict(d['entry_bulk'])
        analyzer = DefectsAnalyzer(
                entry_bulk, d['e_vbm'], 
                {el: d['mu_elts'][el] for el in d['mu_elts']}, d['band_gap'])
        for ddict in d['defects']:
            analyzer.add_defect(ParsedDefect.from_dict(ddict))
        return analyzer

    def add_parsed_defect(self, defect):
        """
        add a parsed defect to the analyzer
        Args:
            defect:
                a Defect object
        """
        self._defects.append(defect)
        self._compute_form_en()

    def _get_all_defect_types(self):
        to_return = []
        for d in self._defects:
            if d._name not in to_return: to_return.append(d._name)
        return to_return

    def _compute_form_en(self):
        """
        compute the formation energies for all defects in the analyzer
        """
        self._formation_energies = []
        for d in self._defects:
            multiplier = None
            atm_blk = self._entry_bulk.composition.num_atoms
            atm_def = d._entry.composition.num_atoms 
            for i in [1,-1,0]:
                if floor((atm_def+i)/atm_blk) == (atm_def+i)/atm_blk:
                    multiplier = (atm_def+i)/atm_blk
                    break

            #compensate each element in defect with the chemical potential
            mu_needed_coeffs = {}
            for elt in d._entry.composition.elements:
                el_def_comp = d._entry.composition[elt] 
                el_blk_comp = self._entry_bulk.composition[elt]
                if el_def_comp > multiplier*el_blk_comp:
                    mu_needed_coeffs[elt] = -1.0
                if el_def_comp < multiplier*el_blk_comp:
                    mu_needed_coeffs[elt] = 1.0

            sum_mus = 0.0
            for elt in mu_needed_coeffs:
                sum_mus += mu_needed_coeffs[elt] * self._mu_elts[elt]

            self._formation_energies.append(
                    d._entry.energy - multiplier*self._entry_bulk.energy + \
                            sum_mus + d._charge*self._e_vbm + \
                            d.charge_correction)

    def correct_bg_simple(self, vbm_correct, cbm_correct):
        """
        correct the band gap in the analyzer.
        We assume the defects level remain the same when moving the 
        band edges
        Args:
            vbm_correct:
                The correction on the vbm as a positive number. e.g., 
                if the VBM goes 0.1 eV down vbm_correct=0.1
            cbm_correct:
                The correction on the cbm as a positive number. e.g., 
                if the CBM goes 0.1 eV up cbm_correct=0.1

        """
        self._band_gap = self._band_gap + cbm_correct + vbm_correct
        self._e_vbm = self._e_vbm - vbm_correct
        self._compute_form_en()

    def correct_bg(self, dict_levels, vbm_correct, cbm_correct):
        """
        correct the band gap in the analyzer and make sure the levels move
        accordingly.
        There are two types of defects vbm_like and cbm_like and we need
        to provide a formal oxidation state
        The vbm-like will follow the vbm and the cbm_like the cbm. If nothing
        is specified the defect transition level does not move
        Args:
            dict_levels: a dictionnary of type {defect_name:
            {'type':type_of_defect,'q*':formal_ox_state}}
            Where type_of_defect is a string: 'vbm_like' or 'cbm_like'
        """


        self._band_gap = self._band_gap + cbm_correct + vbm_correct
        self._e_vbm = self._e_vbm - vbm_correct
        self._compute_form_en()
        for i in range(len(self._defects)):
            name = self._defects[i]._name
            if not name in dict_levels:
                continue

            if dict_levels[name]['type'] == 'vbm_like':
                z = self._defects[i]._charge - dict_levels[name]['q*']
                self._formation_energies[i] += z * vbm_correct
            if dict_levels[name]['type'] == 'cbm_like':
                z = dict_levels[name]['q*'] - self._defects[i]._charge
                self._formation_energies[i] +=  z * cbm_correct

    def _get_form_energy(self, ef, i):
        return self._formation_energies[i] + self._defects[i]._charge*ef

    def get_defects_concentration(self, temp=300, ef=0.0):
        """
        get the defect concentration for a temperature and Fermi level
        Args:
            temp:
                the temperature in K
            Ef:
                the fermi level in eV (with respect to the VBM)
        Returns:
            a list of dict of {'name': defect name, 'charge': defect charge 
                               'conc': defects concentration in m-3}
        """
        conc=[]
        spga = SpacegroupAnalyzer(self._entry_bulk.structure, symprec=1e-1)
        struct = spga.get_symmetrized_structure()
        i = 0
        for d in self._defects:
            df_coords = d._site.frac_coords
            target_site=None
            #TODO make a better check this large tol. is weird
            for s in struct.sites:
                sf_coords = s.frac_coords
                if abs(s.frac_coords[0]-df_coords[0]) < 0.1 \
                        and abs(s.frac_coords[1]-df_coords[1]) < 0.1 \
                        and abs(s.frac_coords[2]-df_coords[2]) < 0.1:
                    target_site=s
                    break
            equiv_site_no = len(struct.find_equivalent_sites(target_site))
            n = equiv_site_no * 1e30 / struct.volume
            conc.append({'name': d._name, 'charge': d._charge,
                         'conc': n*exp(
                             -self._get_form_energy(ef, i)/(kb*temp))})
            i += 1
        return conc

    def _get_dos(self, e, m1, m2, m3, e_ext):
        return sqrt(2) / (pi**2*hbar**3) * sqrt(m1*m2*m3) * sqrt(e-e_ext)

    def _get_dos_fd_elec(self, e, ef, t, m1, m2, m3):
        return conv * (2.0/(exp((e-ef)/(kb*t))+1)) * \
               (sqrt(2)/(pi**2)) * sqrt(m1*m2*m3) * \
               sqrt(e-self._band_gap)

    def _get_dos_fd_hole(self, e, ef, t, m1, m2, m3):
        return conv * (exp((e-ef)/(kb*t))/(exp((e-ef)/(kb*t))+1)) * \
               (2.0 * sqrt(2)/(pi**2)) * sqrt(m1*m2*m3) * \
               sqrt(-e)

    def _get_qd(self, ef, t):
        summation = 0.0
        for d in self.get_defects_concentration(t, ef):
            summation += d['charge'] * d['conc']
        return summation

    def _get_qi(self, ef, t, m_elec, m_hole):
        from scipy import integrate as intgrl

        elec_den_fn = lambda e: self._get_dos_fd_elec(
                e, ef, t, m_elec[0], m_elec[1], m_elec[2])
        hole_den_fn = lambda e: self._get_dos_fd_hole(
                e, ef, t, m_hole[0], m_hole[1], m_hole[2])

        bg = self._band_gap
        elec_count = -intgrl.quad(elec_den_fn, bg, bg+5)[0]
        hole_count = intgrl.quad(hole_den_fn, -5, 0.0)[0]

        return el_cnt + hl_cnt

    def _get_qtot(self, ef, t, m_elec, m_hole):
        return self._get_qd(ef, t) + self._get_qi(ef, t, m_elec, m_hole)

    def get_eq_ef(self, t, m_elec, m_hole):
        """
        access to equilibrium values of Fermi level and concentrations 
        in defects and carriers obtained by self-consistent solution of 
        charge balance + defect and carriers concentrations
        Args:
            t: temperature in K
            m_elec: electron effective mass as a 3 value list 
                    (3 eigenvalues for the tensor)
            m_hole:: hole effective mass as a 3 value list 
                    (3 eigenvalues for the tensor)
        Returns:
            a dict with {
                'ef':eq fermi level,
                'Qi': the concentration of carriers
                      (positive for holes, negative for e-) in m^-3,
                'conc': the concentration of defects as a list of dicts
                }
        """
        from scipy.optimize import bisect
        e_vbm = self._e_vbm
        e_cbm = self._e_vbm+self._band_gap
        ef = bisect(lambda e:self._get_qtot(e,t,m_elec,m_hole), 0, 
                self._band_gap)
        return {'ef': ef, 'Qi': self._get_qi(ef, t, m_elec, m_hole),
                'QD': self._get_qd(ef,t), 
                'conc': self.get_defects_concentration(t, ef)}

    def get_non_eq_ef(self, tsyn, teq, m_elec, m_hole):
        """
        access to the non-equilibrium values of Fermi level and 
        concentrations in defects and carriers obtained by 
        self-consistent solution of charge balance + defect and 
        carriers concentrations

        Implemented following Sun, R., Chan, M. K. Y., Kang, S., 
        and Ceder, G. (2011). doi:10.1103/PhysRevB.84.035212

        Args:
            tsyn: the synthesis temperature in K
            teq: the temperature of use in K
            m_elec: electron effective mass as a 3 value list 
                    (3 eigenvalues for the tensor)
            m_hole: hole effective mass as a 3 value list 
                    (3 eigenvalues for the tensor)
        Returns:
            a dict with {
                'ef':eq fermi level,
                'Qi': the concentration of carriers
                      (positive for holes, negative for e-) in m^-3,
                'conc': the concentration of defects as a list of dict
                }
        """
        from scipy.optimize import bisect
        eqsyn = self.get_eq_ef(tsyn, m_elec, m_hole)
        cd = {}
        for c in eqsyn['conc']:
            if c['name'] in cd:
                cd[c['name']] += c['conc']
            else:
                cd[c['name']] = c['conc']
        ef = bisect(lambda e:self._get_non_eq_qtot(cd, e, teq, m_elec, m_hole),
                    -1.0, self._band_gap+1.0)
        return {'ef':ef, 'Qi':self._get_qi(ef, teq, m_elec, m_hole),
                'conc_syn':eqsyn['conc'],
                'conc':self._get_non_eq_conc(cd, ef, teq)}

    def _get_non_eq_qd(self, cd, ef, t):
        sum_tot = 0.0
        for n in cd:
            sum_d = 0.0
            sum_q = 0.0
            i = 0
            for d in self._defects:
                if d._name == n:
                    sum_d += exp(-self._get_form_energy(ef, i)/(kb*t))
                    sum_q += d._charge * exp(
                            -self._get_form_energy(ef, i)/(kb*t))
                i += 1
            sum_tot += cd[n]*sum_q/sum_d
        return sum_tot

    def _get_non_eq_conc(self, cd, ef, t):
        sum_tot = 0.0
        res=[]
        for n in cd:
            sum_tot = 0
            i = 0
            for d in self._defects:
                if d._name == n:
                    sum_tot += exp(-self._get_form_energy(ef,i)/(kb*t))
                i += 1
            i=0
            for d in self._defects:
                if d._name == n:
                    res.append({'name':d._name,'charge':d._charge,
                                'conc':cd[n]*exp(-self._get_form_energy(
                                    ef,i)/(kb*t))/sum_tot})
                i += 1
        return res

    def _get_non_eq_qtot(self, cd, ef, t, m_elec, m_hole):
        return self._get_non_eq_qd(cd, ef, t) + \
               self._get_qi(ef, t, m_elec, m_hole)<|MERGE_RESOLUTION|>--- conflicted
+++ resolved
@@ -84,14 +84,11 @@
         charge = defect._charge
         frac_coords = defect._site.frac_coords
         encut = defect._entry.data['encut']
-        corr = FreysoldtCorrection(locpot_blk, locpot_defect, 
-<<<<<<< HEAD
-                charge, epsilon, frac_coords, encut).run_correction()
-=======
-                                   charge, epsilon, frac_coords, encut)
->>>>>>> 9ee075aa
-
-        return corr 
+        corr_meth = FreysoldtCorrection(locpot_blk, locpot_defect, charge, 
+                                        epsilon, frac_coords, encut)
+        corr_val = corr_meth.run_correction()
+
+        return corr_val 
 
 
 class DefectsAnalyzer(object):
