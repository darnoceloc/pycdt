--- conflicted
+++ resolved
@@ -28,40 +28,35 @@
     code implementing a generalized anisotropic Freysoldt correction
     """
     
-    def __init__(self, locpot_bulk, locpot_defect, charge, epsilon, 
-<<<<<<< HEAD
-                 site_frac_coords, encut, name=''):
-=======
-            site_frac_coords,encut,lengths=[]):
->>>>>>> 59ade4d2
+    def __init__(self, locpot_bulk_path, locpot_defect_path, charge, epsilon, 
+                 site_frac_coords, encut, lengths, name=''):
         """
         Args:
-            locpot_bulk: location of LOCPOT of bulk (i.e. 'bulk/LOCPOT' )
-            locpot_defect: location of LOCPOT of defect (i.e. 'deffolder/charge1/LOCPOT' )
-            charge: Charge relative to neutral defect (not relative to bulk)
-            epsilon: Dielectric constant obtained from relaxation run
-            site_frac_coords: Fractional coordinates of defect site as list
-            enuct: Planewave basis energy cutoff used in VASP run (in eV)
-            lengths is length of trans vectors: can be specified to save time, else Poscar is loaded
-        """
+            locpot_bulk: 
+                Location of LOCPOT of bulk 
+            locpot_defect: 
+                Location of LOCPOT of defect 
+            charge: 
+                Charge relative to neutral defect (not relative to bulk)
+            epsilon: 
+                Dielectric constant obtained from relaxation run
+            site_frac_coords: 
+                Fractional coordinates of defect site as list
+            encut: 
+                Planewave basis energy cutoff used in VASP run (in eV)
+            name:
+                Name of the defect to write files
+            lengths:
+                Length of lattice vectors. 
+        """
+        self._locpot_bulk = locpot_bulk_path
+        self._locpot_defect = locpot_defect_path
         self._charge = charge 
         self._epsilon = epsilon 
         self._frac_coords = site_frac_coords   
-<<<<<<< HEAD
-        self._encut = encut 
+        self._encut = encut
+        self._lengths = lengths
         self._name = name
-=======
-        self._encut = encut
-        self._locpot_bulk = locpot_bulk
-        self._locpot_defect = locpot_defect
-        if not lengths:
-            print 'lattice matrix not imported, get this information from bulk Poscar'
-            from pymatgen.io.vaspio.vasp_output import Poscar
-            s=Poscar.from_file(self._locpot_bulk[:-6]+'POSCAR')
-            self._lengths=s.structure.lattice.abc
-        else:
-            self._lengths=lengths
->>>>>>> 59ade4d2
         
     def prepare_files(self):
         if  self._charge==0:
@@ -69,16 +64,36 @@
             return
         #self._locpot_bulk.write_file("LOCPOT_vref",True)   #from when these were locpot objects
         #self._locpot_defect.write_file("LOCPOT_vdef",True) #from when these were locpot objects
-        if not os.path.exists('../'+str(self._locpot_bulk)+'_vref'):
+        path, name = os.path.split(self._locpot_bulk)
+        mod_blk_locpot = os.path.join(path, name+'_vref')
+        self.mod_bulk_locpot = mod_blk_locpot
+        if not os.path.exists(mod_blk_locpot):
             print 'prep pure Locpot'
-            cmd="perl -n -e 'print if $. != 6' ../"+str(self._locpot_bulk)+" > ../"+str(self._locpot_bulk)+'_vref'
-            print cmd
-            os.system(cmd)
-        if not os.path.exists('../'+str(self._locpot_defect)+'_vdef'):
+            with open(self._locpot_bulk) as input:
+                with open(mod_blk_locpot,'w') as output: 
+                    cnt = 0
+                    for line in input:
+                        cnt += 1
+                        if cnt != 6:
+                            output.write(line)
+            #cmd="perl -n -e 'print if $. != 6' "+str(self._locpot_bulk)+" > "+mod_blk_locpot
+            #print cmd
+            #os.system(cmd)
+        path, name = os.path.split(self._locpot_defect)
+        mod_defect_locpot = os.path.join(path, name+'_vref')
+        self.mod_defect_locpot = mod_defect_locpot
+        if not os.path.exists(mod_defect_locpot):
             print 'prep defect Locpot'
-            cmd="perl -n -e 'print if $. != 6' ../"+str(self._locpot_defect)+" > ../"+str(self._locpot_defect)+'_vdef'
-            print cmd
-            os.system(cmd)
+            with open(self._locpot_defect) as input:
+                with open(mod_defect_locpot,'w') as output: 
+                    cnt = 0
+                    for line in input:
+                        cnt += 1
+                        if cnt != 6:
+                            output.write(line)
+            #md="perl -n -e 'print if $. != 6' "+str(self._locpot_defect)+" > "+mod_def_locpot
+            #rint cmd
+            #s.system(cmd)
         print 'locpots prepared for sxdefectalign'
 
     def plot_hartree_pot(self):
@@ -189,8 +204,8 @@
                     '--ecut', str(self._encut/13.6057), #eV to Ry for sxdefect 
                     '--eps', str(self._epsilon), 
                     '-C', str(-float(align[axis])), 
-                    '--vref', '../'+str(self._locpot_bulk)+'_vref',
-                    '--vdef', '../'+str(self._locpot_defect)+'_vdef']
+                    '--vref', self.mod_locpot_bulk,
+                    '--vdef', self.mod_locpot_defect]
             print command
 
             #standard way of running NERSC commands.
@@ -217,7 +232,6 @@
                 output.append(r)
             f.close()
             #print 'output from sxdefectalign = '+str(output)
-            print  output[-1]
             val =  output[-2].split()[3].strip()
             #result.append(float(output[-1].split()[3]))
             result.append(float(val))
@@ -359,11 +373,7 @@
             print 'get final correction terms'
             print '--'
             #To get locpot plots use print_pot_flag = 'written' or 'plotfull'
-<<<<<<< HEAD
-            vals = self.plot_pot_diff(align=s[1], print_pot_flag='written')   
-=======
             vals = self.plot_pot_diff(align=s[1], print_pot_flag='written')
->>>>>>> 59ade4d2
             print 'vals is '+str(vals)
             for i in range(3):
                 if np.abs(vals[1][i]) > 0.0001:
