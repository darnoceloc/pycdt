--- conflicted
+++ resolved
@@ -206,11 +206,7 @@
         #make this less confusing for binary systems...
         if len(species) == 2:
             first_specie = sorted(chem_lims.keys())[0]
-<<<<<<< HEAD
-            for key in chem_lim:
-=======
-            for key in chem_lims.keys():
->>>>>>> d362e620
+            for key in chem_lim.keys()::
                 if key is not first_specie:
                     del chem_lims[key]
             #chem_lims = chem_lims[chem_lims.keys()[0]]
