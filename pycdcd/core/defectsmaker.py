--- conflicted
+++ resolved
@@ -206,13 +206,8 @@
             vac_sc_site = list(set(vac_scs[0].sites) - set(vac_sc.sites))[0]
 
             list_charges=[]
-<<<<<<< HEAD
-            for c in range(max_min_oxi[vac_symbol][0]-1, 
-                    max_min_oxi[vac_symbol][1]+2):
-=======
             for c in range(local_max_min_oxi[vac_symbol][0]-1, 
-                    local_max_min_oxi[vac_symbol][1]+1):
->>>>>>> e712f25f
+                    local_max_min_oxi[vac_symbol][1]+2):
                 list_charges.append(-c)
             nb_per_elts[vac_specie] += 1
 
@@ -227,24 +222,16 @@
                 as_symbol = as_specie.symbol
                 as_sc = vac_sc.copy()
                 as_sc.append(as_symbol, vac_sc_site.frac_coords)
-<<<<<<< HEAD
-                oxi_min = min(max_min_oxi[as_symbol][0]-1,max_min_oxi[vac_symbol][0]-1,0)
-                oxi_max = max(max_min_oxi[as_symbol][1]+1,max_min_oxi[vac_symbol][1]+1,1)
-=======
-                oxi_min = min(local_max_min_oxi[as_symbol][0]-1,0)
-                oxi_max = max(local_max_min_oxi[as_symbol][1]+1,1)
->>>>>>> e712f25f
+                oxi_min = min(local_max_min_oxi[as_symbol][0]-1,
+                        local_max_min_oxi[vac_symbol][0]-1,0)
+                oxi_max = max(local_max_min_oxi[as_symbol][1]+1,
+                        local_max_min_oxi[vac_symbol][0]+1,1)
                 as_defs.append({
                     'name': vac_symbol+str(nb_per_elts[vac_specie])+ \
                             "_subst_"+as_symbol,
                     'unique_site': vac_site,
                     'supercell':{'size':sc_scale,'structure':as_sc},
-<<<<<<< HEAD
                     'charges':[c for c in range(oxi_min, oxi_max+1)]})
-=======
-                    'charges':[c-local_oxi_states[vac_symbol] for c in range(
-                              oxi_min, oxi_max)]})
->>>>>>> e712f25f
 
             # Substitutional defects generation
             if vac_symbol in substitutions:
@@ -258,13 +245,8 @@
                                 "_subst_"+subspecie_symbol,
                         'unique_site': vac_site,
                         'supercell':{'size':sc_scale,'structure':sub_sc},
-<<<<<<< HEAD
-                        'charges':[c-oxi_states[vac_symbol] for c in range(
+                        'charges':[c-local_oxi_states[vac_symbol] for c in range(
                             oxi_min, oxi_max+1)]})
-=======
-                        'charges':[c-local_oxi_states[vac_symbol] for c in range(
-                            oxi_min, oxi_max)]})
->>>>>>> e712f25f
 
         self.defects['vacancies'] = vacancies 
         self.defects['substitutions'] = sub_defs
